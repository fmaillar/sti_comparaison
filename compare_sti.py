--- conflicted
+++ resolved
@@ -164,7 +164,6 @@
         return str(a) == str(b)
 
     def compare(self, df1: pd.DataFrame, df2: pd.DataFrame) -> pd.DataFrame:
-<<<<<<< HEAD
         """Return a DataFrame describing the differences between ``df1`` and
         ``df2``."""
 
@@ -176,12 +175,7 @@
             suffixes=("_1", "_2"),
         )
         diffs: List[pd.DataFrame] = []
-=======
-        """Return a DataFrame describing the differences between ``df1`` and ``df2``."""
-
-        merged = pd.merge(df1, df2, on="Reference", how="outer", suffixes=("_1", "_2"))
-        diffs: list[pd.DataFrame] = []
->>>>>>> 4b368894
+
         for field in self.fields:
             col1 = f"{field}_1"
             col2 = f"{field}_2"
